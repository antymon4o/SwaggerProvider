--- conflicted
+++ resolved
@@ -1,5 +1,5 @@
-<<<<<<< HEAD
 #### 0.10.0-alpha7 - December 9, 2017
+_ Migration to new Type Provider SDK [#88](https://github.com/fsprojects/SwaggerProvider/pull/88)
 - SwaggerParser moved to runtime assembly (and exposed as API to library users) - [#90](https://github.com/fsprojects/SwaggerProvider/pull/90) 
 - Added runtime dependency on YamlDotNet
 - Removed dependency on FSharp.Data/JsonValue (replaced by JSON.NET)
@@ -9,12 +9,8 @@
 - Provide namespaces as nested types [#96](https://github.com/fsprojects/SwaggerProvider/issues/96)
 - Added ability to generate multiple clients (one per controller) This feature is turned off by default and is controlled by `IgnoreControllerPrefix` parameter [45](https://github.com/fsprojects/SwaggerProvider/issues/45#issuecomment-240554229)
 
-#### 0.9.0 - November 17, 2017
-* Migration to new Type Provider SDK [#88](https://github.com/fsprojects/SwaggerProvider/pull/88)
-=======
 #### 0.8.2 - January 19, 2017
 * Fix probing locations [#97](https://github.com/fsprojects/SwaggerProvider/pull/97)
->>>>>>> c63417a8
 
 #### 0.8.1 - August 21, 2017
 * Removed caching and dependency on FSharp.Configuration context [#84](https://github.com/fsprojects/SwaggerProvider/issues/84)
